--- conflicted
+++ resolved
@@ -546,24 +546,6 @@
     @property
     def constante(self):
         return self.dic_constante
-<<<<<<< HEAD
-
-    @property
-    def variable(self):
-        return self.dic_variable
-
-
-# Variables de module; certaines sont déclarées ici, d'autres plus haut, mais toutes indiquées pour mémoire
-# CCM_FILE = os.path.normpath(os.path.join(DATA_FOLDER_ABSPATH, 'CrueConfigMetier.xml'))#: Chemin vers le fichier CCM
-CCM = CrueConfigMetier()                                                                #: Classe statique CCM
-CCM.load(CCM_FILE)
-
-
-if __name__ == '__main__':
-    """ Si lancement en tant que script.
-    """
-    pass
-=======
 
     @property
     def variable(self):
@@ -573,5 +555,4 @@
 # Variables de module; certaines sont déclarées ici, d'autres plus haut, mais toutes indiquées pour mémoire
 # CCM_FILE = os.path.normpath(os.path.join(DATA_FOLDER_ABSPATH, 'CrueConfigMetier.xml')) #: Chemin vers le fichier CCM
 CCM = CrueConfigMetier()                                                                 #: Classe statique CCM
-CCM.load(CCM_FILE)
->>>>>>> 434bc7c6
+CCM.load(CCM_FILE)
# coding: utf-8
import abc
import subprocess
from copy import deepcopy
from io import open  # Python2 fix
from lxml import etree
import os.path
import xml.etree.ElementTree as ET

<<<<<<< HEAD
from crue10.utils import add_default_missing_metadata, ExceptionCrue10, JINJA_ENV, \
    get_xml_root_from_file, logger, PREFIX, XML_ENCODING, XSD_FOLDER, XSI_SCHEMA_LOCATION
=======
from crue10.utils import add_default_missing_metadata, DATA_FOLDER_ABSPATH, ExceptionCrue10, \
    ExceptionCrue10Grammar, JINJA_ENV, get_xml_root_from_file, logger, PREFIX, XSI_SCHEMA_LOCATION
from crue10.utils.settings import VERSION_GRAMMAIRE_COURANTE, VERSION_GRAMMAIRE_PRECEDENTE, XML_ENCODING
>>>>>>> 0ac7f818


# ABC below is compatible with Python 2 and 3
ABC = abc.ABCMeta('ABC', (object,), {'__slots__': ()})


class EnsembleFichiersXML(ABC):
    """
    Abstract class for Crue10 XML files

    :ivar version_grammaire: version de la grammaire
    :vartype version_grammaire: str
    :ivar xml_trees: dict with XML trees (keys correspond to `FILES_XML_WITHOUT_TEMPLATE` list)
    :vartype xml_trees: {ET.ElementTree}
    :ivar metadata: containing metadata (keys correspond to `METADATA_FIELDS` list)
    :vartype metadata: {dict}
    :ivar files: dict with path to xml files (keys correspond to `FILES_XML` list)
    :vartype files: {str}
    :ivar comments: dict with comment of xml files (keys correspond to `FILES_XML` list)
    :vartype comments: {str}
    :ivar was_read: True si déjà lu
    :vartype was_read: bool
    """

    #: Fichiers XML
    FILES_XML = []

    #: Sous-fichiers XML pour Etude (l'ensemble des types composant une étude Crue10)
    SUB_FILES_XML = []

    #: Fichiers SHP pour SousModele
    FILES_SHP = []

    #: Fichiers XML sans template jinja2 (le fichier est lu/écrit par l'utilisation d'un simple parseur XML)
    FILES_XML_WITHOUT_TEMPLATE = []

    #: Nom des métadonnées présentes dans le fichier etu.xml
    METADATA_FIELDS = []

    def __init__(self, mode, files, metadata, version_grammaire=None):
        """
        L'attribut `id` doit être défini avant d'appeler cette méthode mère (super)
        """
        self.xml_trees = {}

        self.metadata = {} if metadata is None else metadata
        if 'Type' in type(self).METADATA_FIELDS:
            self.metadata['Type'] = 'Crue10'
        self.metadata = add_default_missing_metadata(self.metadata, type(self).METADATA_FIELDS)

        self.version_grammaire = version_grammaire
        if mode == 'r':
            if files is None:
                raise RuntimeError

            files_xml = deepcopy(type(self).FILES_XML)
            if version_grammaire == '1.2':  # Modele: HARDCODED to support g1.2
                try:
                    files_xml.remove('dreg')
                except ValueError:  # Etude, Scenario, SousModele
                    pass
            if set(files.keys()) != set(files_xml + type(self).FILES_SHP):
                raise RuntimeError
            self.files = files
            self.was_read = False

        elif mode == 'w':
            if version_grammaire is None:
                self.version_grammaire = VERSION_GRAMMAIRE_COURANTE
            self.files = {}
            if files is None:
                for xml_type in type(self).FILES_XML:
                    if xml_type != 'etu':
                        self.files[xml_type] = self.id[3:] + '.' + xml_type + '.xml'
            else:
                self.files = files
            if version_grammaire == '1.2':  # Modele: HARDCODED to support g1.2
                try:
                    self.files.pop('dreg')
                except KeyError:  # Etude, Scenario, SousModele
                    pass
            self.was_read = True

        self.comments = {xml: '' for xml in type(self).FILES_XML}

    @property
    def is_active(self):
        """Est actif"""
        return self.metadata['IsActive'] == 'true'

    @property
    def comment(self):
        """Commentaire"""
        return self.metadata['Commentaire']

    @property
    def file_basenames(self):
        """Retourne la liste des fichiers par type"""
        return {xml_type: os.path.basename(path) for xml_type, path in self.files.items()}

    def set_version_grammaire(self, version_grammaire):
        """
        Définir la version de la grammaire

        :param version_grammaire: version de la grammaire à définir
        :type version_grammaire: str
        """
        # Check version_grammaire consistency
        grammaires_supportees = [VERSION_GRAMMAIRE_PRECEDENTE, VERSION_GRAMMAIRE_COURANTE]
        if version_grammaire not in grammaires_supportees:
            raise ExceptionCrue10Grammar("Seules les grammaires %s sont supportées (pas `%s`)"
                                         % (grammaires_supportees, version_grammaire))
        if version_grammaire == self.version_grammaire:
            logger.warning("Changement de grammaire vers %s ignoré car %s est déjà dans cette grammaire"
                           % (version_grammaire, self))
            return  # nothing to do

        self.version_grammaire = version_grammaire

    def changer_version_grammaire(self, version_grammaire, shallow=False):
        """
        Changer la version de la grammaire

        :param version_grammaire: version de la grammaire cible
        :type version_grammaire: str
        :param shallow: conversion profonde si False, peu profonde sinon
        :type shallow: bool
        """
        if not self.was_read and not self.xml_trees:
            raise ExceptionCrue10("%s doit être lu (avec la méthode `read_all`) avant de changer sa grammaire" % self)

        # Change version_grammaire in all `FILES_WITHOUT_TEMPLATE`
        for xml_type, root in self.xml_trees.items():
            old_xsi = root.get(XSI_SCHEMA_LOCATION)
            new_xsi = old_xsi.replace('-%s.xsd' % self.version_grammaire, '-%s.xsd' % version_grammaire)
            root.set(XSI_SCHEMA_LOCATION, new_xsi)

        self.set_version_grammaire(version_grammaire)

    def set_comment(self, comment):
        """Définir le commentaire"""
        self.metadata['Commentaire'] = comment

    def _get_xml_root_set_version_grammaire_and_comment(self, xml):
        try:
            root = ET.parse(self.files[xml]).getroot()
        except ET.ParseError as e:
            raise ExceptionCrue10("Erreur syntaxe XML dans `%s`:\n%s" % (self.files[xml], e))

<<<<<<< HEAD
        # Check version grammaire
        version_grammaire = root.get(XSI_SCHEMA_LOCATION)[-7:-4]
        if version_grammaire != '1.2':
            raise ExceptionCrue10("La grammaire %s n'est pas supportée avec cette version de Crue10_tools !"
                                  % version_grammaire)
=======
        # Set version_grammaire
        version_grammaire = root.get(XSI_SCHEMA_LOCATION)[-7:-4]
        if self.version_grammaire is None:
            self.set_version_grammaire(version_grammaire)
        elif version_grammaire != self.version_grammaire:
            raise ExceptionCrue10Grammar("La version de la grammaire du fichier %s est %s (valeur attendue : %s)"
                                         % (xml, version_grammaire, self.version_grammaire))
>>>>>>> 0ac7f818

        # Sets comment if the tag is found
        comment_elt = root.find(PREFIX + 'Commentaire')
        if comment_elt is not None:
            self.comments[xml] = '' if comment_elt.text is None else comment_elt.text

        return root

    def _set_xml_trees(self):
        files_xml = deepcopy(type(self).FILES_XML_WITHOUT_TEMPLATE)
        if self.version_grammaire == '1.2':  # Modele: HARDCODED to support g1.2
            try:
                files_xml.remove('dreg')
            except ValueError:  # Scenario
                pass
        for xml_type in files_xml:
            try:
                root = get_xml_root_from_file(self.files[xml_type])
            except KeyError:
                raise ExceptionCrue10("Le fichier `%s` est absent !" % xml_type)

            # Set version_grammaire
            version_grammaire = root.get(XSI_SCHEMA_LOCATION)[-7:-4]
            if self.version_grammaire is None:
                self.set_version_grammaire(version_grammaire)
            elif version_grammaire != self.version_grammaire:
                raise ExceptionCrue10Grammar(
                    "La version de la grammaire du fichier %s est %s (valeur attendue : %s)"
                    % (xml_type, version_grammaire, self.version_grammaire))

            self.xml_trees[xml_type] = root

    def _write_xml_file(self, xml, folder, **kwargs):
        template_path = self.version_grammaire + '/templates/' + xml + '.xml'  # os.path.join not working on Windows
        template_render = JINJA_ENV.get_template(template_path).render(
            comment=self.comments[xml],
            **kwargs
        )

        with open(os.path.join(folder, os.path.basename(self.files[xml])), 'w', encoding=XML_ENCODING) as out:
            out.write(template_render)

    def _check_xml_file(self, file_path):
        logger.debug("Validation XSD (grammaire %s) de %s" % (self.version_grammaire, file_path))
        errors_list = []
        file_splitted = file_path.split('.')
        if len(file_splitted) > 2:
            xml_type = file_splitted[-2]
            xsd_path = os.path.join(DATA_FOLDER_ABSPATH, self.version_grammaire, 'xsd',
                                    '%s-%s.xsd' % (xml_type, self.version_grammaire))
            xsd_tree = etree.parse(xsd_path)
            xsd_tree.xinclude()  # replace `xs:include` by its content

            with open(file_path, 'r', encoding=XML_ENCODING) as in_xml:
                content = '\n'.join(in_xml.readlines())
                xmlschema = etree.XMLSchema(xsd_tree)
                try:
                    xml_tree = etree.fromstring(content)
                    try:
                        xmlschema.assertValid(xml_tree)
                    except etree.DocumentInvalid:
                        for error in xmlschema.error_log:
                            error_str = "Invalid XML at line %i: %s" % (error.line, error.message)
                            if not isinstance(error_str, str):  # Python2 fix: encode
                                error_str = error_str.encode('utf-8')
                            errors_list.append(error_str)
                except etree.XMLSyntaxError as e:
                    error_str = "Error XML: %s" % e
                    if not isinstance(error_str, str):  # Python2 fix: encode
                        error_str = error_str.encode('utf-8')
                    errors_list.append(error_str)
        return errors_list

    def check_xml_files(self, folder=None):
        """
        Validation XML des fichiers à leur schéma XSD

        :return: liste des erreurs
        :rtype: list(str)
        """
        if folder is None:
            filename_list = [filename for _, filename in self.files.items()]
        else:
            filename_list = [os.path.join(folder, filename) for _, filename in self.files.items()]
        errors = {}
        for file_path in filename_list:
            errors[os.path.basename(file_path)] = self._check_xml_file(file_path)
        return errors

    def log_check_xml(self, folder=None):
        """Afficher le bilan de la vérification des fichiers XML"""
        errors = self.check_xml_files(folder)
        nb_errors = 0
        for xml_file, liste_errors in errors.items():
            if liste_errors:
                logger.error("~> %i erreur(s) dans %s:" % (len(liste_errors), os.path.basename(xml_file)))
                for i, error in enumerate(liste_errors):
                    logger.error("    #%i: %s" % (i + 1, error))
                nb_errors += len(liste_errors)
        if nb_errors == 0:
            logger.info("=> Aucune erreur dans les fichiers XML (pour %s)" % self)
        else:
            logger.error("=> %i erreur(s) dans les fichiers XML" % nb_errors)<|MERGE_RESOLUTION|>--- conflicted
+++ resolved
@@ -7,14 +7,9 @@
 import os.path
 import xml.etree.ElementTree as ET
 
-<<<<<<< HEAD
-from crue10.utils import add_default_missing_metadata, ExceptionCrue10, JINJA_ENV, \
-    get_xml_root_from_file, logger, PREFIX, XML_ENCODING, XSD_FOLDER, XSI_SCHEMA_LOCATION
-=======
 from crue10.utils import add_default_missing_metadata, DATA_FOLDER_ABSPATH, ExceptionCrue10, \
     ExceptionCrue10Grammar, JINJA_ENV, get_xml_root_from_file, logger, PREFIX, XSI_SCHEMA_LOCATION
 from crue10.utils.settings import VERSION_GRAMMAIRE_COURANTE, VERSION_GRAMMAIRE_PRECEDENTE, XML_ENCODING
->>>>>>> 0ac7f818
 
 
 # ABC below is compatible with Python 2 and 3
@@ -164,13 +159,6 @@
         except ET.ParseError as e:
             raise ExceptionCrue10("Erreur syntaxe XML dans `%s`:\n%s" % (self.files[xml], e))
 
-<<<<<<< HEAD
-        # Check version grammaire
-        version_grammaire = root.get(XSI_SCHEMA_LOCATION)[-7:-4]
-        if version_grammaire != '1.2':
-            raise ExceptionCrue10("La grammaire %s n'est pas supportée avec cette version de Crue10_tools !"
-                                  % version_grammaire)
-=======
         # Set version_grammaire
         version_grammaire = root.get(XSI_SCHEMA_LOCATION)[-7:-4]
         if self.version_grammaire is None:
@@ -178,7 +166,6 @@
         elif version_grammaire != self.version_grammaire:
             raise ExceptionCrue10Grammar("La version de la grammaire du fichier %s est %s (valeur attendue : %s)"
                                          % (xml, version_grammaire, self.version_grammaire))
->>>>>>> 0ac7f818
 
         # Sets comment if the tag is found
         comment_elt = root.find(PREFIX + 'Commentaire')
